"""
Linking using char-n-gram with approximate nearest neighbors.
"""
import os
import os.path
import sys
sys.path.insert(0, os.path.dirname(os.path.abspath(os.path.join(__file__, os.pardir))))
from typing import List, Dict, Tuple, NamedTuple, Any, Set
import json
import argparse
import datetime
from collections import defaultdict
from tqdm import tqdm
import scipy
import numpy as np
from joblib import dump, load
from sklearn.feature_extraction.text import TfidfVectorizer
from sklearn.base import ClassifierMixin
import nmslib
from nmslib.dist import FloatIndex
import spacy
from scispacy import data_util

def load_umls_kb(umls_path: str) -> List[Dict]:
    """
    Reads a UMLS json release and return it as a list of concepts.
    Each concept is a dictionary.
    """
    with open(umls_path) as f:
        print(f'Loading umls concepts from {umls_path}')
        umls_concept_list = json.load(f)
    print(f'Number of umls concepts: {len(umls_concept_list)}')
    return umls_concept_list


class MentionCandidate(NamedTuple):
    concept_id: str
    distances: List[float]
    aliases: List[str]

class CandidateGenerator:

    """
    A candidate generator for entity linking to the Unified Medical Language System (UMLS).

    It uses a sklearn.TfidfVectorizer to embed mention text into a sparse embedding of character 3-grams.
    These are then compared via cosine distance in a pre-indexed approximate nearest neighbours index of
    a subset of all entities and aliases in UMLS.

    Once the K nearest neighbours have been retrieved, they are canonicalized to their UMLS canonical ids.
    This step is required because the index also includes entity aliases, which map to a particular canonical
    entity. This point is important for two reasons:

    1. K nearest neighbours will return a list of Y possible neighbours, where Y < K, because the entity ids
    are canonicalized.

    2. A single string may be an alias for multiple canonical entities. For example, "Jefferson County" may be an
    alias for both the canonical ids "Jefferson County, Iowa" and "Jefferson County, Texas". These are completely
    valid and important aliases to include, but it means that using the candidate generator to implement a naive
    k-nn baseline linker results in very poor performance, because there are multiple entities for some strings
    which have an exact char3-gram match, as these entities contain the same alias string. This situation results
    in multiple entities returned with a distance of 0.0, because they exactly match an alias, making a k-nn baseline
    effectively a random choice between these candidates. However, this doesn't matter if you have a classifier
    on top of the candidate generator, as is intended!

    Parameters
    ----------
    ann_index: FloatIndex
        An nmslib approximate nearest neighbours index.
    tfidf_vectorizer: TfidfVectorizer
        The vectorizer used to encode mentions.
    ann_concept_aliases_list: List[str]
        A list of strings, mapping the indices used in the ann_index to canonical UMLS ids.
    mention_to_concept: Dict[str, Set[str]], required.
        A mapping from aliases to canonical ids that they are aliases of.
    verbose: bool
        Setting to true will print extra information about the generated candidates

    """
    def __init__(self,
                 ann_index: FloatIndex,
                 tfidf_vectorizer: TfidfVectorizer,
                 ann_concept_aliases_list: List[str],
                 mention_to_concept: Dict[str, Set[str]],
                 verbose: bool = True) -> None:

        self.ann_index = ann_index
        self.vectorizer = tfidf_vectorizer
        self.ann_concept_aliases_list = ann_concept_aliases_list
        self.mention_to_concept = mention_to_concept
        self.verbose = verbose


    def nmslib_knn_with_zero_vectors(self, vectors: np.ndarray, k: int) -> Tuple[np.ndarray, np.ndarray]:
        """
        ann_index.knnQueryBatch crashes if any of the vectors is all zeros.
        This function is a wrapper around `ann_index.knnQueryBatch` that solves this problem. It works as follows:
        - remove empty vectors from `vectors`.
        - call `ann_index.knnQueryBatch` with the non-empty vectors only. This returns `neighbors`,
        a list of list of neighbors. `len(neighbors)` equals the length of the non-empty vectors.
        - extend the list `neighbors` with `None`s in place of empty vectors.
        - return the extended list of neighbors and distances.
        """
        empty_vectors_boolean_flags = np.array(vectors.sum(axis=1) != 0).reshape(-1,)
        empty_vectors_count = vectors.shape[0] - sum(empty_vectors_boolean_flags)
        if self.verbose:
            print(f'Number of empty vectors: {empty_vectors_count}')

        # remove empty vectors before calling `ann_index.knnQueryBatch`
        vectors = vectors[empty_vectors_boolean_flags]

        # call `knnQueryBatch` to get neighbors
        original_neighbours = self.ann_index.knnQueryBatch(vectors, k=k)
        neighbors, distances = zip(*[(x[0].tolist(), x[1].tolist()) for x in original_neighbours])
        neighbors = list(neighbors)
        distances = list(distances)
        # all an empty list in place for each empty vector to make sure len(extended_neighbors) == len(vectors)

        # init extended_neighbors with a list of Nones
        extended_neighbors = np.empty((len(empty_vectors_boolean_flags),), dtype=object)
        extended_distances = np.empty((len(empty_vectors_boolean_flags),), dtype=object)

        # neighbors need to be convected to an np.array of objects instead of ndarray of dimensions len(vectors)xk
        # Solution: add a row to `neighbors` with any length other than k. This way, calling np.array(neighbors)
        # returns an np.array of objects
        neighbors.append([])
        distances.append([])
        # interleave `neighbors` and Nones in `extended_neighbors`
        extended_neighbors[empty_vectors_boolean_flags] = np.array(neighbors)[:-1]
        extended_distances[empty_vectors_boolean_flags] = np.array(distances)[:-1]

        return extended_neighbors, extended_distances

    def generate_candidates(self, mention_texts: List[str], k: int) -> List[Dict[str, List[int]]]:
        """
        Given a list of mention texts, returns a list of candidate neighbors.

        NOTE: Because we include canonical name aliases in the ann index, the list
        of candidates returned will not necessarily be of length k for each candidate,
        because we then map these to canonical ids only.
        # TODO Mark: We should be able to use this signal somehow, maybe a voting system?
        args:
            mention_texts: list of mention texts
            k: number of ann neighbors

        returns:
            A list of dictionaries, each containing the mapping from umls concept ids -> a list of
            the cosine distances between them. Note that these are lists for each concept id, because
            the index contains aliases which are canonicalized, so multiple values may map to the same
            canonical id.
        """
        if self.verbose:
            print(f'Generating candidates for {len(mention_texts)} mentions')
        tfidfs = self.vectorizer.transform(mention_texts)
        start_time = datetime.datetime.now()

        # `ann_index.knnQueryBatch` crashes if one of the vectors is all zeros.
        # `nmslib_knn_with_zero_vectors` is a wrapper around `ann_index.knnQueryBatch` that addresses this issue.
        batch_neighbors, batch_distances = self.nmslib_knn_with_zero_vectors(tfidfs, k)
        end_time = datetime.datetime.now()
        total_time = end_time - start_time
        if self.verbose:
            print(f'Finding neighbors took {total_time.total_seconds()} seconds')
        neighbors_by_concept_ids = []
        for neighbors, distances in zip(batch_neighbors, batch_distances):
            if neighbors is None:
                neighbors = []

            if distances is None:
                distances = []
            predicted_umls_concept_ids = defaultdict(list)
            for n, d in zip(neighbors, distances):
                mention = self.ann_concept_aliases_list[n]
                concepts_for_mention = self.mention_to_concept[mention]
                for concept_id in concepts_for_mention:
                    predicted_umls_concept_ids[concept_id].append((mention, d))

            neighbors_by_concept_ids.append({**predicted_umls_concept_ids})
        return neighbors_by_concept_ids


class Linker:
    """
    An entity linker for the Unified Medical Language System (UMLS).

    Given a mention and a list of candidates (generated by CandidateGenerator), it uses an sklearn classifier
    to sort the candidates by their probabilty of being the the right entity for the mention.

    Parameters
    ----------
    umls_concept_dict_by_id: Dict
        A dictionary of the UMLS concepts.
    classifier: ClassifierMixin
        An sklearn classifier that takes a mention and a candidate and evaluate them.
        If classifier is None, the linking function returns the same list with no sorting.
        Also, `classifier_example` and `featurizer` functions are still useful for generating
        classifier training data.
    """

    def __init__(self,
                 umls_concept_dict_by_id: Dict,
                 classifier: ClassifierMixin = None) -> None:
        self.umls_concept_dict_by_id = umls_concept_dict_by_id
        self.classifier = classifier

    @classmethod
    def featurizer(cls, example: Dict):
        """Featurize a dictionary of values for the linking classifier."""
        features = []
        features.append(int(example['has_definition']))  # 0 if candidate doesn't have definition, 1 otherwise

        features.append(min(example['distances']))
        features.append(max(example['distances']))
        features.append(len(example['distances']))
        features.append(np.mean(example['distances']))

        gold_types = set(example['mention_types'])
        candidate_types = set(example['candidate_types'])

        features.append(len(gold_types))
        features.append(len(candidate_types))
        features.append(len(candidate_types.intersection(gold_types)))

        return features

    def classifier_example(self, candidate_id: str, candidate: List[Tuple[str, float]], mention_text: str, mention_types: List[str]):
        """Given a candidate and a mention, return a dictionary summarizing relevant information for classification."""
        has_definition = 'definition' in self.umls_concept_dict_by_id[candidate_id]
        distances = [distance for aliase, distance in candidate]
        candidate_types = self.umls_concept_dict_by_id[candidate_id]['types']

        return {'has_definition': has_definition,
                'distances': distances,
                'mention_types': mention_types,
                'candidate_types': candidate_types}

    def link(self, candidates: Dict[str, List[Tuple[str, float]]], mention_text: str, mention_types: List[str]):
        """
        Given a dictionary of candidates and a mention, return a list of candidate ids sorted by
        probability it is the right entity for the mention.

        args:
            candidates: dictionary of candidates of the form candidate id -> list((aliase, distance)).
            mention_text: mention text.
            mention_types: list of mention types.

        returns:
            A list of candidate ids sorted by the probability it is the right entity for the mention.
        """
        features = []
        candidate_ids = list(candidates.keys())
        if self.classifier is None:
            return candidate_ids

        for candidate_id in candidate_ids:
            candidate = candidates[candidate_id]
            classifier_example = self.classifier_example(candidate_id, candidate, mention_text, mention_types)
            features.append(self.featurizer(classifier_example))
        if len(features) == 0:
            return []
        scores = self.classifier.predict(features)
        return [candidate_ids[i] for i in np.argsort(-scores, kind='mergesort')]  # mergesort is stable

def create_tfidf_ann_index(model_path: str, text_to_concept: Dict[str, Set[str]]) -> None:
    """
    Build tfidf vectorizer and ann index.
    """
    tfidf_vectorizer_path = f'{model_path}/tfidf_vectorizer.joblib'
    ann_index_path = f'{model_path}/nmslib_index.bin'
    tfidf_vectors_path = f'{model_path}/tfidf_vectors_sparse.npz'
    uml_concept_aliases_path = f'{model_path}/concept_aliases.json'

    # nmslib hyperparameters (very important)
    # guide: https://github.com/nmslib/nmslib/blob/master/python_bindings/parameters.md
    # default values resulted in very low recall
    M = 100  # set to the maximum recommended value. Improves recall at the expense of longer indexing time
    efC = 2000  # `C` for Construction. Set to the maximum recommended value
                # Improves recall at the expense of longer indexing time
    efS = 1000  # `S` for Search. This controls performance at query time. Maximum recommended value is 2000.
                # It makes the query slow without significant gain in recall.
    num_threads = 60  # set based on the machine
    index_params = {'M': M, 'indexThreadQty': num_threads, 'efConstruction': efC, 'post' : 0}

    print(f'No tfidf vectorizer on {tfidf_vectorizer_path} or ann index on {ann_index_path}')
    uml_concept_aliases = list(text_to_concept.keys())

    uml_concept_aliases = np.array(uml_concept_aliases)

    print(f'Fitting tfidf vectorizer on {len(uml_concept_aliases)} aliases')
    tfidf_vectorizer = TfidfVectorizer(analyzer='char_wb', ngram_range=(3, 3), min_df=10, dtype=np.float32)
    start_time = datetime.datetime.now()
    uml_concept_alias_tfidfs = tfidf_vectorizer.fit_transform(uml_concept_aliases)
    print(f'Saving tfidf vectorizer to {tfidf_vectorizer_path}')
    dump(tfidf_vectorizer, tfidf_vectorizer_path)
    end_time = datetime.datetime.now()
    total_time = (end_time - start_time)
    print(f'Fitting and saving vectorizer took {total_time.total_seconds()} seconds')

    print(f'Finding empty (all zeros) tfidf vectors')
    empty_tfidfs_boolean_flags = np.array(uml_concept_alias_tfidfs.sum(axis=1) != 0).reshape(-1,)
    deleted_aliases = uml_concept_aliases[empty_tfidfs_boolean_flags == False]
    number_of_non_empty_tfidfs = len(deleted_aliases)
    total_number_of_tfidfs = uml_concept_alias_tfidfs.shape[0]

    print(f'Deleting {number_of_non_empty_tfidfs}/{total_number_of_tfidfs} aliases because their tfidf is empty')
    # remove empty tfidf vectors, otherwise nmslib will crash
    uml_concept_aliases = uml_concept_aliases[empty_tfidfs_boolean_flags]
    uml_concept_alias_tfidfs = uml_concept_alias_tfidfs[empty_tfidfs_boolean_flags]
    print(deleted_aliases)

    print(f'Saving list of concept ids and tfidfs vectors to {uml_concept_aliases_path} and {tfidf_vectors_path}')
    json.dump(uml_concept_aliases.tolist(), open(uml_concept_aliases_path, "w"))
    scipy.sparse.save_npz(tfidf_vectors_path, uml_concept_alias_tfidfs.astype(np.float16))

    print(f'Fitting ann index on {len(uml_concept_aliases)} aliases (takes 2 hours)')
    start_time = datetime.datetime.now()
    ann_index = nmslib.init(method='hnsw', space='cosinesimil_sparse', data_type=nmslib.DataType.SPARSE_VECTOR)
    ann_index.addDataPointBatch(uml_concept_alias_tfidfs)
    ann_index.createIndex(index_params, print_progress=True)
    ann_index.saveIndex(ann_index_path)
    end_time = datetime.datetime.now()
    elapsed_time = end_time - start_time
    print(f'Fitting ann index took {elapsed_time.total_seconds()} seconds')

def load_tfidf_ann_index(model_path: str):
    # `S` for Search. This controls performance at query time. Maximum recommended value is 2000.
    # It makes the query slow without significant gain in recall.
    efS = 1000

    tfidf_vectorizer_path = f'{model_path}/tfidf_vectorizer.joblib'
    ann_index_path = f'{model_path}/nmslib_index.bin'
    tfidf_vectors_path = f'{model_path}/tfidf_vectors_sparse.npz'
    uml_concept_aliases_path = f'{model_path}/concept_aliases.json'

    start_time = datetime.datetime.now()
    print(f'Loading list of concepted ids from {uml_concept_aliases_path}')
    uml_concept_aliases = json.load(open(uml_concept_aliases_path))

    print(f'Loading tfidf vectorizer from {tfidf_vectorizer_path}')
    tfidf_vectorizer = load(tfidf_vectorizer_path)
    if isinstance(tfidf_vectorizer, TfidfVectorizer):
        print(f'Tfidf vocab size: {len(tfidf_vectorizer.vocabulary_)}')

    print(f'Loading tfidf vectors from {tfidf_vectors_path}')
    uml_concept_alias_tfidfs = scipy.sparse.load_npz(tfidf_vectors_path).astype(np.float32)

    print(f'Loading ann index from {ann_index_path}')
    ann_index = nmslib.init(method='hnsw', space='cosinesimil_sparse', data_type=nmslib.DataType.SPARSE_VECTOR)
    ann_index.addDataPointBatch(uml_concept_alias_tfidfs)
    ann_index.loadIndex(ann_index_path)
    query_time_params = {'efSearch': efS}
    ann_index.setQueryTimeParams(query_time_params)

    end_time = datetime.datetime.now()
    total_time = (end_time - start_time)

    print(f'Loading concept ids, vectorizer, tfidf vectors and ann index took {total_time.total_seconds()} seconds')
    return uml_concept_aliases, tfidf_vectorizer, ann_index


def load_linking_classifier(model_path: str):
    linking_classifier_path = f'{model_path}/linking_classifier.joblib'

    print(f'Loading linking classifier from {linking_classifier_path}')
    try:
        linking_classifier = load(linking_classifier_path)
    except:
        print('Loading linking classifier failed')
        return None
    return linking_classifier

def get_mention_text_and_ids(data: List[data_util.MedMentionExample],
                             umls: Dict[str, Any]):
    missing_entity_ids = []  # entities in MedMentions but not in UMLS

    # don't care about context for now. Just do the processing based on mention text only
    # collect all the data in one list to use ann.knnQueryBatch which is a lot faster than
    # calling ann.knnQuery for each individual example
    mention_texts = []
    gold_umls_ids = []

    for example in data:
        for entity in example.entities:
            if entity.umls_id not in umls:
                missing_entity_ids.append(entity)  # the UMLS release doesn't contan all UMLS concepts
                continue

            mention_texts.append(entity.mention_text)
            gold_umls_ids.append(entity.umls_id)
            continue

    return mention_texts, gold_umls_ids, missing_entity_ids

def get_mention_text_and_ids_by_doc(data: List[data_util.MedMentionExample],
                                    umls: Dict[str, Any]):
    """
    Returns a list of tuples containing a MedMentionExample and the texts and ids contianed in it

    Parameters
    ----------
    data: List[data_util.MedMentionExample]
        A list of MedMentionExamples being evaluated
    umls: Dict[str, Any]
        A dictionary of UMLS concepts
    """
    missing_entity_ids = []  # entities in MedMentions but not in UMLS

    examples_with_labels = []

    for example in data:
        mention_texts = []
        gold_umls_ids = []
        for entity in example.entities:
            if entity.umls_id not in umls:
                missing_entity_ids.append(entity)  # the UMLS release doesn't contan all UMLS concepts
                continue

            mention_texts.append(entity.mention_text)
            gold_umls_ids.append(entity.umls_id)
            continue
        examples_with_labels.append((example, mention_texts, gold_umls_ids))

    return examples_with_labels, missing_entity_ids

def eval_candidate_generation_and_linking(examples: List[data_util.MedMentionExample],
                                          umls_concept_dict_by_id: Dict[str, Dict],
                                          candidate_generator: CandidateGenerator,
                                          k_list: List[int],
                                          thresholds: List[float],
                                          use_gold_mentions: bool,
                                          spacy_model: str,
                                          generate_linking_classifier_training_data: bool,
                                          linker: Linker = None,):
    """
    Evaluate candidate generation and linking using either gold mentions or spacy mentions.
    The evaluation is done both at the mention level and at the document level. If the evaluation
    is done with spacy mentions at the mention level, a pair is only considered correct if
    both the mention and the entity are exactly correct. This could potentially be relaxed, but this 
    matches the evaluation setup from the MedMentions paper.

    Parameters
    ----------
    examples: List[data_util.MedMentionExample]
        An list of MedMentionExamples being evaluted
    umls_concept_dict_by_id: Dict[str, Dict]
        A dictionary of UMLS concepts
    candidate_generator: CandidateGenerator
        A CandidateGenerator instance for generating linking candidates for mentions
    k_list: List[int]
        A list of k values determining how many candidates are generated
    thresholds: List[float]
        A list of threshold values determining the cutoff score for candidates
    use_gold_mentions: bool
        Evalute using gold mentions and types or predicted spacy ner mentions and types
    spacy_model: str
        Name (or path) of a spacy model to use for ner predictions
    generate_linking_classifier_training_data: bool
        If true, collect training data for the linking classifier
    linker: Linker
        A linker to evaluate. If None, skip linking evaluation
    """
    if (len(thresholds) > 1 or len(k_list) > 1):
        assert not generate_linking_classifier_training_data, \
            'generating linker training data should be for a single threshold and k'
        
    examples_with_text_and_ids, missing_entity_ids = get_mention_text_and_ids_by_doc(examples,
                                                                   umls_concept_dict_by_id)

    if not use_gold_mentions:
        nlp = spacy.load(spacy_model)
        docs = [nlp(example.text) for example in examples]

    linking_classifier_training_data = []
    for k in k_list:
        for threshold in thresholds:

            entity_correct_links_count = 0  # number of correctly linked entities
            entity_wrong_links_count = 0  # number of wrongly linked entities
            entity_no_links_count = 0  # number of entities that are not linked
            num_candidates = []
            num_filtered_candidates = []

            doc_entity_correct_links_count = 0  # number of correctly linked entities
            doc_entity_missed_count = 0  # number of gold entities missed
            doc_mention_no_links_count = 0  # number of ner mentions that did not have any linking candidates
            doc_num_candidates = []
            doc_num_filtered_candidates = []

            all_golds_per_doc_set = []
            all_golds = []
            all_mentions = []

            classifier_correct_predictions = defaultdict(int)
            classifier_wrong_predictions = defaultdict(int)

            for i, example in tqdm(enumerate(examples), desc="Iterating over examples", total=len(examples)):
                entities = [entity for entity in example.entities if entity.umls_id in umls_concept_dict_by_id]
                gold_umls_ids = [entity.umls_id for entity in entities]
                doc_golds = set(gold_umls_ids)
                doc_candidates = set()

                if use_gold_mentions:
                    mention_texts = [entity.mention_text for entity in entities]
                else:
                    doc = docs[i]
                    ner_entities = [ent for ent in doc.ents]
                    predicted_mention_types = [[ent.label_] for ent in doc.ents]
                    mention_texts = [ent.text for ent in doc.ents]

                batch_candidate_neighbor_ids = candidate_generator.generate_candidates(mention_texts, k)

                filtered_batch_candidate_neighbor_ids = []
                for candidate_neighbor_ids in batch_candidate_neighbor_ids:
                    # Keep only canonical entities for which at least one mention has a score less than the threshold.
                    filtered_ids = {k: v for k, v in candidate_neighbor_ids.items() if any([z[1] <= threshold for z in v])}
                    filtered_batch_candidate_neighbor_ids.append(filtered_ids)
                    num_candidates.append(len(candidate_neighbor_ids))
                    num_filtered_candidates.append(len(filtered_ids))
                    doc_candidates.update(filtered_ids)

                for i, gold_entity in enumerate(entities):
                    if use_gold_mentions:
                        candidates = filtered_batch_candidate_neighbor_ids[i]  # for gold mentions, len(entities) == len(filtered_batch_candidate_neighbor_ids)
                        mention_types = umls_concept_dict_by_id[gold_entity.umls_id]['types']  # use gold types
                        mention_text = gold_entity.mention_text
                    else:
                        # for each gold entity, search for a corresponding predicted entity that has the same span
                        span_from_doc = doc.char_span(gold_entity.start, gold_entity.end)
                        if span_from_doc is None:
                            # one case is that the spacy span has an extra period attached to the end of it
                            span_from_doc = doc.char_span(gold_entity.start, gold_entity.end+1)

                        candidates = {}
<<<<<<< HEAD
=======
                        mention_types = []
                        for j, predicted_entity in enumerate(ner_entities):
                            if predicted_entity == span_from_doc:
>>>>>>> d71f822c
                              
                        if span_from_doc is not None:
                            for j, predicted_entity in enumerate(ner_entities):
                                overlaps = False
                                # gold span within spacy span
                                if span_from_doc.start_char >= predicted_entity.start_char and span_from_doc.end_char <= predicted_entity.end_char \
                                    and predicted_entity != span_from_doc:
                                    overlaps = True
                                # spacy span within gold span
                                if predicted_entity.start_char >= span_from_doc.start_char and predicted_entity.end_char <= span_from_doc.end_char \
                                    and predicted_entity != span_from_doc:
                                    overlaps = True
                                # endpoint overlap between gold span and spacy span
                                if predicted_entity.start_char <= span_from_doc.start_char and predicted_entity.end_char >= span_from_doc.start_char \
                                    or predicted_entity.start_char <= span_from_doc.end_char and predicted_entity.end_char >= span_from_doc.end_char:
                                    overlaps = True
                                if overlaps:
                                    candidates.update(filtered_batch_candidate_neighbor_ids[j])
                                    mention_types.extend(predicted_mention_types[j])
                            mention_text = ""  # not used 

                    # Evaluating candidate generation
                    if len(candidates) == 0:
                        entity_no_links_count += 1
                    elif gold_entity.umls_id in candidates:
                        entity_correct_links_count += 1
                    else:
                        entity_wrong_links_count += 1

                    # Evaluating linking
                    if linker:
                        sorted_candidate_ids = linker.link(candidates, mention_text, mention_types)
                        for linker_k in [1, 3, 5, 10]:
                            if gold_entity.umls_id not in sorted_candidate_ids[:linker_k]:
                                classifier_wrong_predictions[linker_k] += 1
                            else:
                                classifier_correct_predictions[linker_k] += 1

                    # Generate training data for the linking classifier
                    if generate_linking_classifier_training_data:
                        for candidate_id, candidate in candidates.items():
                            classifier_example = linker.classifier_example(candidate_id, candidate, mention_text, mention_types)
                            classifier_example['label'] = int(gold_entity.umls_id == candidate_id)
                            linking_classifier_training_data.append(classifier_example)

                # the number of correct entities for a given document is the number of gold entities contained in the candidates
                # produced for that document
                doc_entity_correct_links_count += len(doc_candidates.intersection(doc_golds))
                # the number of incorrect entities for a given document is the number of gold entities not contained in the candidates
                # produced for that document
                doc_entity_missed_count += len(doc_golds - doc_candidates)

                all_golds_per_doc_set += list(doc_golds)
                all_golds += gold_umls_ids
                all_mentions += mention_texts

            print(f'MedMentions entities not in UMLS: {len(missing_entity_ids)}')
            print(f'MedMentions entities found in UMLS: {len(gold_umls_ids)}')
            print(f'K: {k}, Filtered threshold : {threshold}')
            print('Gold concept in candidates: {0:.2f}%'.format(100 * entity_correct_links_count / len(all_golds)))
            print('Gold concept not in candidates: {0:.2f}%'.format(100 * entity_wrong_links_count / len(all_golds)))
            print('Doc level gold concept in candidates: {0:.2f}%'.format(100 * doc_entity_correct_links_count / len(all_golds_per_doc_set)))
            print('Doc level gold concepts missed: {0:.2f}%'.format(100 * doc_entity_missed_count / len(all_golds_per_doc_set)))
            print('Candidate generation failed: {0:.2f}%'.format(100 * entity_no_links_count / len(all_golds)))
            for linker_k in classifier_correct_predictions.keys():
                correct = classifier_correct_predictions[linker_k]
                total = classifier_wrong_predictions[linker_k] + correct
                print('Linking mention-level recall@{0}: {1:.2f}%'.format(linker_k, 100 * correct / total))
            print('Mean, std, min, max candidate ids: {0:.2f}, {1:.2f}, {2}, {3}'.format(np.mean(num_candidates), np.std(num_candidates), np.min(num_candidates), np.max(num_candidates)))
            print('Mean, std, min, max filtered candidate ids: {0:.2f}, {1:.2f}, {2}, {3}'.format(np.mean(num_filtered_candidates), np.std(num_filtered_candidates), np.min(num_filtered_candidates), np.max(num_filtered_candidates)))
    return linking_classifier_training_data

def main(medmentions_path: str,
         umls_path: str,
         model_path: str,
         ks: str,
         thresholds,
         use_gold_mentions: bool = False,
         train: bool = False,
         spacy_model: str = "",
         generate_linker_data: bool = False):

    umls_concept_list = load_umls_kb(umls_path)
    umls_concept_dict_by_id = {c['concept_id']: c for c in umls_concept_list}

    # We need to keep around a map from text to possible canonical ids that they map to.
    text_to_concept_id: Dict[str, Set[str]] = defaultdict(set)

    for concept in umls_concept_list:
        for alias in set(concept["aliases"]).union({concept["canonical_name"]}):
            text_to_concept_id[alias].add(concept["concept_id"])

    if train:
        create_tfidf_ann_index(model_path, text_to_concept_id)
    ann_concept_aliases_list, tfidf_vectorizer, ann_index = load_tfidf_ann_index(model_path)
    candidate_generator = CandidateGenerator(ann_index, tfidf_vectorizer, ann_concept_aliases_list, text_to_concept_id, False)

    linking_classifier = load_linking_classifier(model_path)
    linker = Linker(umls_concept_dict_by_id, linking_classifier)

    print('Reading MedMentions...')
    train_examples, dev_examples, test_examples = data_util.read_full_med_mentions(medmentions_path,
                                                                                   spacy_format=False)

    k_list = [int(k) for k in ks.split(',')]
    if thresholds is None:
        thresholds = [1.0]
    else:
        thresholds = [float(x) for x in thresholds.split(",")]

    if generate_linker_data:
        examples_list = [train_examples, dev_examples, test_examples]
        filenames = [f'{model_path}/train.jsonl', f'{model_path}/dev.jsonl', f'{model_path}/test.jsonl']
        for examples, filename in zip(examples_list, filenames):
            supervised_data = eval_candidate_generation_and_linking(examples, umls_concept_dict_by_id, candidate_generator, k_list, thresholds,
                                                                    use_gold_mentions, spacy_model, generate_linker_data, linker)
            with open(filename, 'w') as f:
                for d in supervised_data:
                    f.write(f'{json.dumps(d)}\n')
    else:
        print('Results on the DEV set')
        eval_candidate_generation_and_linking(dev_examples, umls_concept_dict_by_id, candidate_generator, k_list, thresholds,
                                              use_gold_mentions, spacy_model, generate_linker_data, linker)

if __name__ == "__main__":
     parser = argparse.ArgumentParser()
     parser.add_argument(
             '--medmentions_path',
             help='Path to the MedMentions dataset.'
     )
     parser.add_argument(
             '--umls_path',
             help='Path to the json UMLS release.'
     )
     parser.add_argument(
             '--model_path',
             help='Path to a directory with tfidf vectorizer and nmslib ann index.'
     )
     parser.add_argument(
             '--ks',
             help='Comma separated list of number of candidates.',
     )
     parser.add_argument(
             '--thresholds',
             default=None,
             help='Comma separated list of threshold values.',
     )
     parser.add_argument(
             '--train',
             action="store_true",
             help='Fit the tfidf vectorizer and create the ANN index.',
     )
     parser.add_argument(
             '--use_gold_mentions',
             action="store_true",
             help="Use gold mentions for evaluation rather than a model's predicted mentions"
     )
     parser.add_argument(
             '--spacy_model',
             default="",
             help="The name of the spacy model to use for evaluation (when not using gold mentions)"
     )
     parser.add_argument(
             '--generate_linker_data',
             action="store_true",
             help="Collect and save training data for the classifier."
     )

     args = parser.parse_args()
     main(args.medmentions_path, args.umls_path, args.model_path, args.ks, args.thresholds, args.use_gold_mentions, args.train, args.spacy_model, args.generate_linker_data)<|MERGE_RESOLUTION|>--- conflicted
+++ resolved
@@ -531,12 +531,6 @@
                             span_from_doc = doc.char_span(gold_entity.start, gold_entity.end+1)
 
                         candidates = {}
-<<<<<<< HEAD
-=======
-                        mention_types = []
-                        for j, predicted_entity in enumerate(ner_entities):
-                            if predicted_entity == span_from_doc:
->>>>>>> d71f822c
                               
                         if span_from_doc is not None:
                             for j, predicted_entity in enumerate(ner_entities):
